--- conflicted
+++ resolved
@@ -7,11 +7,8 @@
 from docutils.writers.latex2e import (Writer, LaTeXTranslator,
                                       PreambleCmds)
 
-<<<<<<< HEAD
 from rstmath import mathEnv
-=======
 import code_block
->>>>>>> 6e08d3e5
 
 from options import options
 
@@ -179,29 +176,6 @@
     def depart_thead(self, node):
         LaTeXTranslator.depart_thead(self, node)
 
-<<<<<<< HEAD
-    # Math directives from rstex
-
-    def visit_InlineMath(self, node):
-        self.requirements['amsmath'] = r'\usepackage{amsmath}'
-        self.body.append('$' + node['latex'] + '$')
-        raise nodes.SkipNode
-
-    def visit_PartMath(self, node):
-        self.requirements['amsmath'] = r'\usepackage{amsmath}'
-        self.body.append(mathEnv(node['latex'], node['label'], node['type']))
-        self.non_breaking_paragraph = True
-        raise nodes.SkipNode
-
-    def visit_PartLaTeX(self, node):
-        if node["usepackage"]:
-            for package in node["usepackage"]:
-                self.requirements[package] = r'\usepackage{%s}' % package
-        self.body.append("\n" + node['latex'] + "\n")
-        raise nodes.SkipNode
-
-
-=======
     def visit_literal_block(self, node):
         if 'language' in node.attributes:
             # do highlighting
@@ -222,7 +196,27 @@
 
     def depart_literal_block(self, node):
         LaTeXTranslator.depart_literal_block(self, node)
->>>>>>> 6e08d3e5
+
+
+    # Math directives from rstex
+
+    def visit_InlineMath(self, node):
+        self.requirements['amsmath'] = r'\usepackage{amsmath}'
+        self.body.append('$' + node['latex'] + '$')
+        raise nodes.SkipNode
+
+    def visit_PartMath(self, node):
+        self.requirements['amsmath'] = r'\usepackage{amsmath}'
+        self.body.append(mathEnv(node['latex'], node['label'], node['type']))
+        self.non_breaking_paragraph = True
+        raise nodes.SkipNode
+
+    def visit_PartLaTeX(self, node):
+        if node["usepackage"]:
+            for package in node["usepackage"]:
+                self.requirements[package] = r'\usepackage{%s}' % package
+        self.body.append("\n" + node['latex'] + "\n")
+        raise nodes.SkipNode
 
 
 writer = Writer()
