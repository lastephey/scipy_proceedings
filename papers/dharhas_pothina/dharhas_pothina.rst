--- conflicted
+++ resolved
@@ -46,9 +46,9 @@
    proprietary desktop tools that do not interoperate well. In this work, we demonstrate building
    flexible, lightweight workflows entirely in Jupyter notebooks. We demonstrate these capabilities
    through examples in hydrology and hydrodynamics using the AdH (Adaptive Hydraulics) and
-   GSSHA (Gridded Surface Subsurface Hydrologic Analysis) simulators. The goal of this work is 
-   to provide a set of tools that work well together and with the existing scientific python ecosystem, 
-   that can be used in browser based environments and that can easily be reconfigured and repurposed 
+   GSSHA (Gridded Surface Subsurface Hydrologic Analysis) simulators. The goal of this work is
+   to provide a set of tools that work well together and with the existing scientific python ecosystem,
+   that can be used in browser based environments and that can easily be reconfigured and repurposed
    as needed to rapidly solve specific emerging issues such as hurricanes or dam failures.
 
    As part of this work, extensive improvements were made to several general-purpose open source 
@@ -77,7 +77,7 @@
 The process of building and running environmental simulations using these tools is time consuming, requiring
 a large amount of manual effort and a fair amount of expertise. Typically, the time required to build a 
 reasonable model is measured in months. These workflows support some use cases well, especially multi-year projects 
-where there is often the need for highly accurate, high-resolution physical modeling. But these existing tools and workflows 
+where there is often the need for highly accurate, high-resolution physical modeling. But these existing tools and workflows
 are too heavyweight for other potential applications, such as making short-term operational decisions in novel 
 locations. They also make it difficult to flexibly switch between desktop and remote high-performance-computing (HPC)
 systems as needed for scaling up and for interactive use.
@@ -90,14 +90,14 @@
 
 In this work, we demonstrate building flexible, lightweight workflows entirely in Jupyter notebooks with the aim of
 timely support for operational decisions, providing basic predictions of environmental conditions quickly and flexibly
-for any region of the globe.  For small datasets these notebooks can operate entirely locally, or they can be run with 
+for any region of the globe.  For small datasets these notebooks can operate entirely locally, or they can be run with
 local display and remote computation and storage for larger datasets. We demonstrate these capabilities through examples
 in hydrology and hydrodynamics using the AdH and GSSHA simulators [cite adh & gssha]. The goal of this work is to provide
-a set of tools that work well together and with the existing scientific python ecosystem, can be used in browser based 
-environments and that can easily be reconfigured and repurposed as needed to rapidly solve specific emerging issues. A 
-recent example of this was during Hurricane Harvey when ERDC was required at short notice to provide flood inundation 
-simulations of the cities of San Antonio, Houston and Corpus Christi to emergency response personel. This required rapid 
-assembly of available data from disparate sources, generation of computational grids, model setup and execution as well 
+a set of tools that work well together and with the existing scientific python ecosystem, can be used in browser based
+environments and that can easily be reconfigured and repurposed as needed to rapidly solve specific emerging issues. A
+recent example of this was during Hurricane Harvey when ERDC was required at short notice to provide flood inundation
+simulations of the cities of San Antonio, Houston and Corpus Christi to emergency response personel. This required rapid
+assembly of available data from disparate sources, generation of computational grids, model setup and execution as well
 as generation of custom output visualizations.
 
 An explicit decision was made to avoid creation of new special-purpose libraries as much as possible and to instead enhance existing
@@ -159,16 +159,16 @@
 This overall pipeline can give very high quality results, but it takes 3-6 months to build and run a model, which is 
 both expensive and also precludes the use of this approach for modeling emergent issues quickly enough to affect 
 operational decisions.  Most of these stages are also locked into particular Windows-based GUI applications that are
-typically tied to execution only on specific desktop machines where they are installed. In most cases, once the model 
+typically tied to execution only on specific desktop machines where they are installed. In most cases, once the model
 input files are generated, they can be manually moved to an HPC cluster and run from the command line, but then no GUI is
-available.  This linkage of computation and visualization can be very problematic, because the local machine may not 
-have enough processing power to simulate the model in a reasonable time, but if the model is simulated remotely, the 
+available.  This linkage of computation and visualization can be very problematic, because the local machine may not
+have enough processing power to simulate the model in a reasonable time, but if the model is simulated remotely, the
 resulting data files can be too large to be practical to transfer to the local machine for analysis. To give an example of
-the data sizes and timescales involved, simple example/tutorial hydrodynamic model runs on idealized domains using AdH 
-can take upto an hour. The largest simulation that can be run on a local workstation generate files of the order of a few 
-gigabytes and can take several days to run. Realistic, regional scale models are almost always run on HPC systems typically using 
-500 to a 1000 processors and generate upto a terabyte worth of data. HPC runs typically take anywhere from several hours to a day 
-to complete. An example of the type of HPC systems used for AdH model runs are the Department of Defences supercomputers Topaz and Onyx. 
+the data sizes and timescales involved, simple example/tutorial hydrodynamic model runs on idealized domains using AdH
+can take upto an hour. The largest simulation that can be run on a local workstation generate files of the order of a few
+gigabytes and can take several days to run. Realistic, regional scale models are almost always run on HPC systems typically using
+500 to a 1000 processors and generate upto a terabyte worth of data. HPC runs typically take anywhere from several hours to a day
+to complete. An example of the type of HPC systems used for AdH model runs are the Department of Defences supercomputers Topaz and Onyx.
 Topaz is an SGI ICE X System. Standard compute nodes have two 2.3-GHz Intel Xeon Haswell 18-core processors (36 cores) and 128 GBytes of DDR4 memory.
 Compute nodes are interconnected by a 4x FDR InfiniBand Hypercube network. Onyx is a Cray XC40/50. Standard compute nodes have
 two 2.8-GHz Intel Xeon Broadwell 22-core processors (44 cores) and 128 GBytes of DDR4 memory. Compute nodes are interconnected
@@ -198,10 +198,10 @@
 to solve the common Earth Science simulation workflow and visualization problems outlined above. EarthSim aims to demonstrate building
 flexible, lightweight workflows entirely in Jupyter notebooks with the goal of timely support for operational 
 decisions, providing basic predictions of environmental conditions quickly and flexibly for any region of the globe. 
-The overall goal is to provide a set of tools that work well together and with the wider scientific python ecosystem. 
-EarthSim is not meant to be a one-size-fits-all solution for environmental simulation workflows but a library of tools 
-that can be mixed and matched with other tools within the python ecosystem to solve problems flexibly and quickly. To that 
-end, the specific enhancements we describe are targeted towards areas where existing tools were not available or were 
+The overall goal is to provide a set of tools that work well together and with the wider scientific python ecosystem.
+EarthSim is not meant to be a one-size-fits-all solution for environmental simulation workflows but a library of tools
+that can be mixed and matched with other tools within the python ecosystem to solve problems flexibly and quickly. To that
+end, the specific enhancements we describe are targeted towards areas where existing tools were not available or were
 insufficient for setting up an end to end simulation.
 
 EarthSim primarily consists of the core PyViz tools (Bokeh, HoloViews, GeoViews, Datashader, and Param) as well as two
@@ -215,9 +215,9 @@
 
 **Param** allows the declaration of user-modifiable values called Parameters that are Python attributes extended to have features such as type and range checking, dynamically generated values, documentation strings, and default values. Param allows code to be concise yet robustly validated, while supporting automatic generation of widgets for configuration setting and for controlling visualizations.
 
-All of the above tools are fully general, applicable to *any* data-analysis or visualization project, and establish a baseline capability for running analysis and visualization of arbitrarily large datasets locally or remotely, with fully interactive visualization in the browser regardless of dataset size (which is not true of most browser-based approaches). 
-The key is concept is that the local client system is will always be cabable of performing the visualization, i.e. can deliver it to the user in a browser, regardless of the dataset size.  The assumption is that the remote server will be able to handle the datasets, but because datashader is based on the dask parallel library, it is possible to  assemble a remote system out of as many nodes as required need to handle a given dataset, also work can be done out of core if the user is prepared to wait.  
-Based on this architecture, this software stack will not be a limiting factor, only the users ability to procure nodes or the time taken to render. This is in contrast to other software stacks that typically have a hard size limit. It can be clarified that we have achieved this claim by a three-level implementation: dask, which can distribute the computation across arbitrarily many user-selected nodes (or multiplexed over time using the same node) to achieve the required computational power and memory, datashader, which can make use of data and compute managed by dask to reduce the data into a fixed-size raster for display, and bokeh, to render the resulting raster along with other relevant data like maps.  
+All of the above tools are fully general, applicable to *any* data-analysis or visualization project, and establish a baseline capability for running analysis and visualization of arbitrarily large datasets locally or remotely, with fully interactive visualization in the browser regardless of dataset size (which is not true of most browser-based approaches).
+The key is concept is that the local client system is will always be cabable of performing the visualization, i.e. can deliver it to the user in a browser, regardless of the dataset size.  The assumption is that the remote server will be able to handle the datasets, but because datashader is based on the dask parallel library, it is possible to  assemble a remote system out of as many nodes as required need to handle a given dataset, also work can be done out of core if the user is prepared to wait.
+Based on this architecture, this software stack will not be a limiting factor, only the users ability to procure nodes or the time taken to render. This is in contrast to other software stacks that typically have a hard size limit. It can be clarified that we have achieved this claim by a three-level implementation: dask, which can distribute the computation across arbitrarily many user-selected nodes (or multiplexed over time using the same node) to achieve the required computational power and memory, datashader, which can make use of data and compute managed by dask to reduce the data into a fixed-size raster for display, and bokeh, to render the resulting raster along with other relevant data like maps.
 
 In addition, the data is not encoded, compressed, modeled, or subsampled, it's just aggregated (no data is thrown away, it's simply summed or averaged), and the aggregation is done on the fly to fit the resolution of the screen. So it provides the experience of having the dataset locally, without actually having it and allows for responsive interactive exploration of very large datasets.
 
@@ -290,11 +290,7 @@
    import holoviews as hv
    import cartopy.crs as ccrs
 
-<<<<<<< HEAD
    element = gv.operation.project(hv.Polygons(roi.element), projection=ccrs.PlateCarree())
-=======
-   element = gv.operation.project(roi.element, projection=ccrs.PlateCarree())
->>>>>>> f16c2142
    xs, ys = element.array().T
    bbox = list(gv.util.project_extents((xs[0], ys[0], xs[2], ys[1]), ccrs.GOOGLE_MERCATOR, ccrs.PlateCarree()))
 
