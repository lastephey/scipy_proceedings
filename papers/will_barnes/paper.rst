:author: Will T. Barnes
:email: will.t.barnes@rice.edu
:institution: Department of Physics and Astronomy, Rice University, Houston, TX, USA
:corresponding:

:author: Kenneth P. Dere
:email: kdere@gmu.edu
:institution: Department of Physics and Astronomy, George Mason University, Fairfax, VA, USA

:bibliography: references

:video: http://youtube.com/the-video-of-my-talk.html

----------------------------------------------------------
ChiantiPy: a Python package for Astrophysical Spectroscopy
----------------------------------------------------------

.. class:: abstract

   ChiantiPy is an interface to the CHIANTI atomic database for astrophysical spectroscopy. The highly-cited CHIANTI project, now in its 20th year, is an invaluable resource to the solar physics community. The ChiantiPy project brings the power of the scientific Python stack to the CHIANTI database, allowing solar physicists and astronomers to easily make use of this atomic data and calculate commonly used quantities from it such as radiative loss rates and emissivities for particular atomic transitions. This paper will discuss the capabilities of the CHIANTI database and the ChiantiPy project as well as the current state of the project and its place in the solar physics community. We will demonstrate how the core modules in ChiantiPy can be used to study emission from optically thin transitions and the continuum in the x ray and EUV wavelengths. Additionally, we will discuss some of the infrastructure around the ChiantiPy project and some of the goals for the near future.

.. class:: keywords

   solar physics, atomic physics, astrophysics, spectroscopy

Introduction
------------
Nearly all astrophysical observations are done through *remote sensing*. Light at various wavelengths is collected by instruments, either ground- or space-based, in an attempt to understand physical processes happening in distant astrophysical objects. However, in order to translate these detector measurements to meaningful physical insight, it is necessary to understand what physical conditions give rise to different spectral lines and continuum emission. Started in 1996 by researchers at the Naval Research Laboratory, the University of Cambridge, and Arcetri Astrophysical Observatory in Florence for the purpose of analyzing solar spectra, the CHIANTI atomic database provides a set of up-to-date atomic data for ions of hydrogen through zinc as well as a suite of tools, written in the proprietary Interactive Data Language (IDL), for analyzing this data. Described in a series of 15 papers from 1997 to 2016 that have been cited collectively over 3000 times (see Table :ref:`chiantipapers`), the CHIANTI database is an invaluable resource to the solar physics community.

.. table:: All publications describing the data and capabilities of the CHIANTI atomic database, the associated version of the database, and the number of citations as reported by the NASA Astrophysics Data System at the time of writing. :label:`chiantipapers`

   +-------------------------------------+---------+-----------+
   |Paper                                | Version | Citations |
   +=====================================+=========+===========+
   | :cite:`dere_chianti_1997`           | 1       | 1167      |
   +-------------------------------------+---------+-----------+
   | :cite:`young_chianti:_1998`         | 1       | 105       |
   +-------------------------------------+---------+-----------+
   | :cite:`landi_chianti_1999`          | 2       | 94        |
   +-------------------------------------+---------+-----------+
   | :cite:`dere_chianti-atomic_2001`    | 3       | 156       |
   +-------------------------------------+---------+-----------+
   | :cite:`landi_chianti-atomic_2002`   | 3       | 86        |
   +-------------------------------------+---------+-----------+
   | :cite:`young_chianti-atomic_2003`   | 4       | 250       |
   +-------------------------------------+---------+-----------+
   | :cite:`landi_chianti-atomic_2006`   | 5       | 373       |
   +-------------------------------------+---------+-----------+
   | :cite:`landi_chianti-atomic_2006-1` | 5       | 25        |
   +-------------------------------------+---------+-----------+
   | :cite:`dere_chianti_2009`           | 6       | 301       |
   +-------------------------------------+---------+-----------+
   | :cite:`landi_chiantiatomic_2009`    | 6       | 25        |
   +-------------------------------------+---------+-----------+
   | :cite:`young_chiantiatomic_2009`    | 6       | 22        |
   +-------------------------------------+---------+-----------+
   | :cite:`landi_chiantiatomic_2012-1`  | 7       | 174       |
   +-------------------------------------+---------+-----------+
   | :cite:`landi_chiantiatomic_2013`    | 7.1     | 227       |
   +-------------------------------------+---------+-----------+
   | :cite:`del_zanna_chianti_2015`      | 8       | 60        |
   +-------------------------------------+---------+-----------+
   | :cite:`young_chianti_2016`          | 8       | 1         |
   +-------------------------------------+---------+-----------+
   |                                     |         | **Total** |
   +-------------------------------------+---------+-----------+
   |                                     |         | 3066      |
   +-------------------------------------+---------+-----------+

The CHIANTI project is comprised of two main parts: the database containing the actual atomic data and the IDL software libraries for accessing the data and calculating useful quantities from them. The database provides atomic data for optically-thin transitions, primarily in the x-ray and extreme ultraviolet (EUV) wavelengths, for ions of 30 different elements, H (:math:`Z=1`) through Zn (:math:`Z=30`). The CHIANTI project stemmed largely from the need for a consolidated database of spectral lines for interpreting data from spectroscopic and narrow-band solar observing instruments. 

While IDL has been the lingua franca of solar physics for over twenty years, Python is gaining moment in the community and is the language of choice for many younger researchers. This is largely due to the success of Python in general astronomy (e.g. Astropy), the advent of SunPy, a stable and well-supported Python package for solar data analysis :cite:`sunpy_community_sunpypython_2015`, and the adoption of Python as the language of choice by the Daniel K. Inouye Solar Telescope (DKIST), an instrument expected to be the world's largest solar telescope with an estimated data output of 11 TB per day :cite:`watson_calibration_2016`.

Given the growing popularity of Python in the solar community and the importance of CHIANTI to solar observers and modelers alike, a well-supported Python interface to this database is critical. The ChiantiPy project, started in 2003 by Ken Dere, provides a Python package for interacting with the CHIANTI database and an alternative to the IDL tools. ChiantiPy is not a direct translation of its IDL counterpart, but instead provides an intuitive object oriented interface to the database (compared to the more functional approach in IDL). ChiantiPy provides an easy to use API to the raw atomic data in the CHIANTI database as well as Python versions of all the primary calculations performed by the original IDL software, including the level balance equation and the ionization equilibrium calculation. This paper will give a brief overview of the CHIANTI database and demonstrate the core capabilities of the ChiantiPy package. We will also discuss the infrastructure of the package and plans for the future of the package. 

Database
--------
The CHIANTI database is organized as a collection of directories and ASCII files that can be downloaded as a tarball from the CHIANTI database website or as part of the SolarSoftware (or SolarSoft) IDL package :cite:`freeland_data_1998`. The solar physics community has typically relied on the latter as SolarSoft has served as the main hub for solar data analysis software for the last several decades. SolarSoft provides routines for updating software packages automatically
and so traditionally CHIANTI users have updated their distributions, including both the software and the database, in this manner.

The structure of the CHIANTI database is such that each top level directory represents an element and each subdirectory is an ion of that element. Files in each of the subdirectories contain pieces of information attached to each ion. The database generally follows the structure :code:`{el}/{el}_{ion}/{el}_{ion}.{filetype}`. A few of these filetypes are summarized in Table :ref:`dbstructure`. For a complete description of all of the different filetypes available, see Table 1 of :cite:`young_chianti_2016` and the `CHIANTI user guide <http://www.chiantidatabase.org/cug.pdf>`_. Fig. :ref:`linelist` shows all of the available ions in the CHIANTI database as well as the number of levels available for each ion.

.. figure:: figures/linelist.pdf
   :align: center
   :figclass: w
   :scale: 55%   

   All ions available in the latest version (v8.0.6) of the CHIANTI atomic database. The color and number in each square indicate the number of available levels in the database. Adapted from Fig. 1 of :cite:`young_chianti_2016`. :label:`linelist` 

.. table:: Some of the filetypes available for each ion in the CHIANTI database. Adapted from Table 1 of :cite:`young_chianti_2016`. :label:`dbstructure`

   +----------+------------------------------------------------------------------------------+
   | Filetype | Description                                                                  |
   +==========+==============================================================================+
   | ELVLC    | Index and energy for each level                                              |
   +----------+------------------------------------------------------------------------------+
   | WGFA     | Wavelength, Einstein "A" values, and oscillator strengths for each transiton |
   +----------+------------------------------------------------------------------------------+
   | SCUPS    | Scaled effective collision strengths for each transition                     |
   +----------+------------------------------------------------------------------------------+
   | FBLVL    | Energy levels for free-bound continuum calculation                           |
   +----------+------------------------------------------------------------------------------+

ChiantiPy provides several low-level functions for reading raw data directly from the CHIANTI database. For example, to find the energy of the emitted photon for each transition for Fe V (i.e. the fifth ionization state of iron), you would first read in level information for each transition for a given ion,

.. code-block:: python

   import ChiantiPy.tools.util as ch_util
   fe5_wgfa = ch_util.wgfaRead('fe_5')
   ilvl1 = np.array(fe5_wgfa['lvl1']) - 1
   ilvl2 = np.array(fe5_wgfa['lvl2']) - 1

and then use the indices of the level to find the associated level energies in the ELVLC data,

.. code-block:: python
    
   fe5_elvlc = ch_util.elvlcRead('fe_5')
   delta_energy = (np.array(fe5_elvlc['ecm'])[ilvl2] 
                   - np.array(fe5_elvlc['ecm'])[ilvl1])

where the associated energy levels are given in :math:`\mathrm{cm}^{-1}`. In general, these functions are only used internally by the core ChiantiPy objects. However, users who need access to the raw data may find them useful.

In addition to each of the files associated with each ion, CHIANTI also provides abundance and ionization equilibrium data for each *element* in the database. The elemental abundance, :math:`N(X)/N(H)` (i.e. the number of atoms of element :math:`X` relative to the number of hydrogen atoms), in the corona and photosphere has been measured by many workers and these various measurements have been collected in the CHIANTI atomic database. For example, to read the abundance of Fe as measured by :cite:`feldman_potential_1992`,

.. code-block:: python
   
   import ChiantiPy.tools.io as ch_io
   import ChiantiPy.tools.util as ch_util
   ab = ch_io.abundanceRead('sun_coronal_1992_feldman')
   fe_ab = abundance['abundance'][ch_util.el2z('Fe')-1]

As with the other CHIANTI data files, the abundance values are typically read internally and then exposed to the user through more abstract objects like the :code:`ion` class so reading them in this way is not necessary. Similarly, the ionization equilibrium of each ion of each element is available as a function of temperature and various sets of ionization equilibria data can be used. More details about the ionization equilibrium can be found in later sections. 

Default values for the abundance and ionization equilibrium files as well as the units for wavelength (nm, :math:`\mathrm{\mathring{A}}`, or eV) and energy (ergs or photons) can be set in the users :code:`chiantirc` file, located in :code:`~/.chianti/chiantirc`. These settings are stored in :code:`ChiantiPy.tools.data.Defaults` and can be changed at anytime. 

<<<<<<< HEAD
Unless otherwise noted, all quantities are expressed in the cgs unit system, with the exception of wavelengths which are recorded in angstroms (:math:`\mathrm{\mathring{A}}`). As discussed above, some energies in the CHIANTI atomic database, particularly those pertaining to levels in an atom, are stored in :math:`\mathrm{cm}^{-1}` for convenience (i.e. with :math:`h=c=1`, a common convention in atomic physics). Results of any calculation in ChiantiPy will always be returned in cgs (unless explicitly stated in the :code:`chiantirc` file, e.g. photons instead of ergs).
=======
Unless otherwise noted, all quantities are expressed in the cgs unit system, with the exception of wavelengths which are recorded in angstroms (:math:`\mathrm{\mathring{A}}`). As discussed above, some energies in the CHIANTI atomic database, particularly those pertaining to levels in an atom, are be stored in :math:`\mathrm{cm}^{-1}` for convenience (i.e. with :math:`h=c=1`, a common convention in atomic physics). Results of any calculation in ChiantiPy will always be returned in cgs (unless explicitly stated in the :code:`chiantirc` file, e.g. photons instead of ergs).
>>>>>>> b80a0b4e

Common Calculations and API
---------------------------
The majority of the ChiantiPy codebase is divided into two modules: :code:`tools` and :code:`core`. The former contains utility and helper functions that are mostly for internal use. The latter contains the primary objects for interacting with the data in the CHIANTI atomic database and performing many common calculations with these data. A summary of the objects in :code:`core` can be found in Table :ref:`chiantipyapi`. These objects can be roughly divided into two categories: those that deal with information and calculations about individual ions and those that aggregate information over a range of ions in order to perform some calculation. The :code:`ion` and :code:`Continuum` objects calculate emissivity information related to specific ions while the :code:`ioneq`, :code:`spectrum`, and :code:`radLoss` require information from multiple ions and/or elements. 

.. table:: The primary objects in the public API of ChiantiPy. :label:`chiantipyapi`

   +-------------------+-----------------------------------------------------------------------+
   | Object Name       | Description                                                           |
   +===================+=======================================================================+
   | :code:`ion`       | Holds ion properties and calculaties level populations and emissivity |
   +-------------------+-----------------------------------------------------------------------+
   | :code:`Continuum` | Free-free and free-bound continuum for individual ions                |
   +-------------------+-----------------------------------------------------------------------+
   | :code:`ioneq`     | Ionization equilibrium for individual elements                        |
   +-------------------+-----------------------------------------------------------------------+
   | :code:`spectrum`  | Calculate synthetic spectra for a range of ions                       |
   +-------------------+-----------------------------------------------------------------------+
   | :code:`radLoss`   | Total radiative losses from multiple ions, including continuum        |
   +-------------------+-----------------------------------------------------------------------+

Line Emission
#############
The most essential and actively developed portion of the ChiantiPy package is the :code:`ion` object which provides an interface to the data and associated calculations for each ion in the database. The :code:`ion` object is initialized with an ion name, a temperature range, and a density [#]_,

.. code-block:: python

   import ChiantiPy.core as ch
   import numpy as np
   temperature = np.logspace(4,6,100)
   density = 1e9
   fe_5 = ch.ion('fe_5',temperature,density)

In this example, we've initialized an :code:`ion` object for Fe V over a temperature range  of :math:`T=10^4-10^6` K at a constant electron density of :math:`n_e=10^9` :math:`\mathrm{cm}^{-3}`. All of the data discussed in the previous section are available as attributes of the :code:`ion` object (e.g. :code:`.Elvlc` and :code:`.Wgfa` are dictionaries holding the various fields available in the corresponding filetypes listed in Table :ref:`chiantipyapi`). In general, ChiantiPy objects follow the convention that methods are lowercase and return their value(s) to attributes with corresponding uppercase names [#]_. For example, the abundance value of Fe is stored in :code:`fe_5.Abundance` and the ionization equilibrium is calculated using the method :code:`fe_5.ioneqOne()` with the value being returned to the attribute :code:`fe_5.IoneqOne`.

One of the most often used calculations in CHIANTI and ChiantiPy is the energy level populations as a function of temperature. When calculating the energy level populations in a low density, high temperature optically-thin plasma,  collisional excitation and subsequent decay often occur much more quickly than ionization and recombination, allowing these two processes to be decoupled. Furthermore, it is assumed that all transitions occur between the excited state and the ground state. These two assumptions make up what is commonly known as the *coronal model approximation*. Thus, the level balance equation can be written as,

.. math::

   \sum_{k>j}N_kA_{kj} + n_e\sum_{i=j}N_jC_{ij} - \left(\sum_{i<j}N_jA{ji} + n_e\sum_{k=j}N_jC_{jk}\right) = 0,

where :math:`A_{kj}` is the radiative decay rate, :math:`C_{jk}` is the collisional excitation coefficient, and :math:`N_j` is the number of electrons in excited state :math:`j` :cite:`young_chianti_2016`. Since :math:`A` and :math:`C` are given by the CHIANTI database, this expression can be solved iteratively to find :math:`n_j=N_j/\sum_jN_j`, the fraction of electrons in excited state :math:`j` or the level population fraction.

To method :code:`fe_5.populate()` can then be used to calculate the level populations for Fe V. This method populates the :code:`fe_5.Population` attribute and a :math:`100\times34` array (i.e. number of temperatures by number of energy levels) is stored in :code:`fe_5.Population['population']`. ChiantiPy also provides the convenience method :code:`fe_5.popPlot()` which provides a quick visualization of level population as a function of temperature for several of the most populated levels. Note that this calculation can be quite expensive for large temperature/density arrays and for ions with many transitions. The left panel of Fig. :ref:`popplusspectrum` shows the level population as a function of temperature, :math:`n_j(T)`, for all of the energy levels of Fe V in the CHIANTI database.

.. figure:: figures/pop_and_spectrum.pdf
   :align: center
   :figclass: w
   :scale: 55%

   Level populations as a function of temperature (left) and intensity as a function of wavelength (right) for Fe V. The various curves in the left panel represent the multiple energy levels of the Fe V ion. The right panel shows the intensity at the discrete wavelength values (black) as well as the spectra folded through a Gaussian filter with :math:`\sigma=5\,\,\mathrm{\mathring{A}}` and a Lorentzian filter with :math:`\gamma=5\,\,\mathrm{\mathring{A}}`. :label:`popplusspectrum`

When dealing with spectral line emission, we are often most interested in the line *intensity*, that is, the power per unit volume as a function of temperature (and density). For a particular transition :math:`\lambda_{ij}`, the line intensity can be written as,

.. math::
   
   I_{ij} = \frac{1}{4\pi}\frac{hc}{\lambda}\mathrm{Ab}(X)X_kA_{ij}n_jn_e^{-1},\quad [\mathrm{erg}\,\mathrm{cm}^3\mathrm{s}^{-1}\mathrm{str}^{-1}]

where :math:`\mathrm{Ab}(X)` is the abundance and :math:`X_k` is the ionization equilibrium. To calculate the intensity for each transition in CHIANTI for Fe V, we can use the method :code:`fe_5.intensity()` which returns a :math:`100\times219` array (i.e. dimension of temperature by the number of available transitions). The convenience methods :code:`fe_5.intensityPlot()` and :code:`fe_5.intensityList()` can also be used to quickly visualize and enumerate the most intense lines produced by the ion. 

Finally, to simulate an observed spectrum, the intensity can be convolved with a filter to calculate the intensity as a *continuous* function of wavelength to produce a *spectrum*. For a single ion this is done using the :code:`fe_5.spectrum()` method (see later sections for creating multi-ion spectra). To create a spectrum for Fe V between 2600 :math:`\mathrm{\mathring{A}}` and 2900 :math:`\mathrm{\mathring{A}}`,

.. code-block:: python

   wavelength = np.arange(2.6e3,2.9e3,0.1)
   fe_5.spectrum(wavelength)

This method also accepts an optional keyword argument for specifying a filter with which to convolve the intensity. The default filter is a Gaussian though :code:`ChiantiPy.tools.filters` includes several different filters including Lorentzian and Boxcar filters. The right panel of Fig. :ref:`popplusspectrum` shows the Fe V intensity (black) and spectrum folded through a Gaussian (blue) and Lorentzian (green) filter at the temperature at which the ionization fraction is maximized, :math:`T\approx8.5\times10^4` K. Similar to the :code:`fe_5.populate()` and :code:`fe_5.intensity()`, ChiantiPy also provides the convenience method :code:`fe_5.spectrumPlot()` for quickly visualizing a spectrum.

.. [#] A single temperature and an array of densities is also valid. The only requirement is that if one or the other is not of length 1, both arrays must have the same length. The ion object can also be initialized without any temperature or density information if only the ion data is needed.

.. [#] This convention is likely to change in the near future as the ChiantiPy codebase is brought into compliance with the `PEP 8 Style Guide for Python code <https://www.python.org/dev/peps/pep-0008/>`_.

Continuum Emission
##################
In addition to calculating emissivities for individual spectral lines, ChiantiPy also calculates the free-free and free-bound continuua as a function of wavelength and temperature for each ion through the :code:`Continuum` object. Free-free emission (or *bremsstrahlung*) is produced by collisions between free electrons and positively charged ions. The free-free emissivity is given by,

.. math::
   :type: align

   \frac{dW}{dtdVd\lambda} =& \frac{c}{3m_e}\left(\frac{\alpha h}{\pi}\right)^3\left(\frac{2\pi}{3m_ek_B}\right)^{1/2}\frac{Z^2}{\lambda^2T^{1/2}}\bar{g}_{ff} \\
   &\times\exp{\left(-\frac{hc}{\lambda k_BT}\right)},\quad [\mathrm{erg}\,\mathrm{cm}^3\,\mathrm{s}^{-1}\,\mathrm{\mathring{A}}^{-1}\,\mathrm{str}^{-1}]

where :math:`\alpha` is the fine structure constant, :math:`Z` is the nuclear charge, :math:`T` is the electron temperature, and :math:`\bar{g}_{ff}` is the velocity-averaged Gaunt factor :cite:`rybicki_radiative_1979`. :math:`\bar{g}_{ff}` is calculated using the methods of :cite:`itoh_relativistic_2000` (:code:`Continuum.itoh_gaunt_factor()`) and :cite:`sutherland_accurate_1998` (:code:`Continuum.sutherland_gaunt_factor()`), depending on the temperature range. 

Similarly, free-bound emission is produced when a free electron collides with a positively-charged ion and the previously-free electron is captured into an excited state of the ion. Because this process (unlike free-free emission) involves the details of the energy level structure of the ion, its formulation is necessarily quantum mechanical though a semi-classical treatment is possible (see Section 4.7.2 of :cite:`phillips_ultraviolet_2008` and Section 10.5 of :cite:`rybicki_radiative_1979`). From :cite:`young_chianti-atomic_2003`, the free-bound emission can be calculated as,

.. math::
   :type: align

   \frac{dW}{dtdVd\lambda} =& \frac{1}{4\pi}\frac{2}{hk_Bc^3m_e\sqrt{2\pi k_Bm_e}}\frac{E^5}{T^{3/2}}\sum_i\frac{\omega_i}{\omega_0}\sigma_i^{bf} \\
   &\times\exp\left(-\frac{E - I_i}{k_BT}\right),\quad [\mathrm{erg}\,\mathrm{cm}^3\,\mathrm{s}^{-1}\,\mathrm{\mathring{A}}^{-1}\,\mathrm{str}^{-1}]

where :math:`E=hc/\lambda` is the photon energy, :math:`\omega_i` and :math:`\omega_0` are the statistical weights of the :math:`i^{\mathrm{th}}` level of the recombined ion and the ground level of the recombing ion, respectively, :math:`\sigma_i^{bf}` is the photoionization cross-section, and :math:`I_i` is the ionization potential of level :math:`i`. The cross-sections are calculated using the methods of :cite:`verner_analytic_1995` (for the ground state, i.e. :math:`i=0`) and :cite:`karzas_electron_1961` (for :math:`i\neq0`). An optional :code:`use_verner` keyword argument (:code:`True` by default) is included in the :code:`Continuum.calclulate_free_bound_emission()` so that users can choose to only use the method of :cite:`karzas_electron_1961` in the photoionization cross-section calculation.

.. figure:: figures/continuum.pdf
   :align: center
   :figclass: w
   :scale: 55%

   Continuum emission for Fe XVIII. The left (middle) panel shows the free-free, free-bound, and total emission as a function of temperature (wavelength) for 
   :math:`\lambda\approx7.5\,\mathrm{\mathring{A}}` (:math:`T\approx10^7` K). The contours in the rightmost panel shows the total emissivity as a function of
   both temperature and wavelength on a log scale. The dashed lines indicate the cuts shown in the left and middle panels.

To calculate the free-free and free-bound emission with ChiantiPy,

.. code-block:: python

   import ChiantiPy.core as ch
   import numpy as np
   temperature = np.logspace(6,8.5,100)
   cont_fe18 = ch.Continuum('fe_18',temperature)
   wavelength = np.logspace(0,3,100)
   cont_fe18.calculate_free_free_emission(wavelength)
   cont_fe18.calculate_free_bound_emission(wavelength)

The :code:`Continuum.calculate_free_free_emission()` (:code:`Continuum.calculate_free_bound_emission()`) method stores the :math:`N_T` by :math:`N_{\lambda}` array (e.g. in the above example, :math:`100\times100`) in the :code:`Continuum.free_free_emission` (:code:`Continuum.free_bound_emission`) attribute. The :code:`Continuum` object also provides methods for calculating the free-free and free-bound radiative losses (i.e. the wavelength-integrated emission). These methods are primarily used by the :code:`radiativeLoss` module. The :code:`Continuum` module has recently been completely refactored and validated against the corresponding IDL results.

A contribution from the two-photon continuum can also be calculated with ChiantiPy though this is included in the :code:`ion` object through the method :code:`ion.twoPhoton()`. The two-photon continuum calculation is included in the :code:`ion` object and not the :code:`Continuum` object because the level populations are required when calculating the two-photon emissivity. See Eq. 11 of :cite:`young_chianti-atomic_2003`.

Ionization Equilibrium
######################
The ionization equilibrium of a particular ion describes what fraction of the ions of an element are in a particular ionization state at a given temperature. Specifically, the ionization equilibrium is determined by the balance ionization and recombination rates. For an element :math:`X` and an ionization state :math:`i`, assuming ionization equilibrium, the ionization state :math:`X_i=N(X^{+i})/N(X)` is given by,

.. math::

   I_{i-1}X_{i-1} + R_iX_{i+1} = I_iX_i + R_{i-1}X_i

where :math:`I_i` and :math:`R_i` are the total ionization and recombination rates for ionization state :math:`i`, respectively. In CHIANTI, these rates are assumed to be density-independent and only a function of temperature. 

In ChiantiPy, the ionization equilibrium for a particular element can be calculated using the :code:`ioneq` module,

.. code-block:: python

   import ChiantiPy.core as ch
   import numpy as np
   fe_ioneq = ch.ioneq('Fe')
   temperature = np.logspace(3.5,9.5,500)
   fe_ioneq.calculate(temperature)

The :code:`ioneq.calculate()` method sets the :code:`Ioneq` attribute, an array with :math:`Z+1` columns and :math:`N_T` rows, where :math:`N_T` is the length of the temperature array. In the example above, :code:`fe_ioneq.Ioneq` has 27 rows (i.e. :math:`Z=26` for Fe) and 500 columns. Fig. :ref:`ioneq` shows the ion population fractions for four different elements as a function of temperature, assuming ionization equilibrium.

.. figure:: figures/ioneq.pdf

   Population fractions as a function of temperature for (clockwise from upper left) H, Na, Fe, and S calculated using ionization and recombination data
   from CHIANTI and assuming ionization equilibrium. :label:`ioneq`

The :code:`ioneq` module also allows the user to load a predefined set of ionization equilibria via the :code:`ioneq.load()` method. Though CHIANTI includes several ionization equilibrium datasets from other workers, it is recommended to use the most up to date version supplied by CHIANTI (see :cite:`dere_chianti_2009` for more details). To load the ionization equilibrium data for Fe,

.. code-block:: python
   
   fe_ioneq = ch.ioneq('Fe')
   fe_ioneq.load()

This will populate the :code:`fe_ioneq.Temperature` and :code:`fe_ioneq.Ioneq` attributes with data from the appropriate ionization equilibrium file. By default, this will be :code:`ioneq/chianti.ioneq` unless otherwise specified in the :code:`chiantirc` file or the :code:`ioneqName` keyword argument.

Spectra
##################
In addition to being able to calculate spectra for single ions, ChiantiPy also provides a wrapper for calculating composite spectra for a range of ions, including continuum contributions. This is handled through the :code:`spectrum` object. To calculate a composite spectrum in ChiantiPy,

.. code-block:: python
   
   import numpy as np
   import ChiantiPy.core as ch
   temperature = np.array([1e+6,4e+6,1e+7])
   density = 1e9
   wavelength = np.linspace(10,100,1000)
   min_abund = 1e-4
   spec = ch.spectrum(temperature, density, 
                      wavelength, minAbund=min_abund)

The spectrum as a continuous function of wavelength can then be accessed in the :code:`spec.Spectrum['intensity']` attribute as a :math:`N_T\times N_{\lambda}` array (i.e. :math:`3\times1000` in the above example. Most of the keywords that can be passed to :code:`ion.spectrum()` can also be passed to :code:`ChiantiPy.spectrum()` and the attributes that available following the calculation are largely the same. Fig. :ref:`totalspec` shows the integrated spectrum as calculated above with several of the included transitions labeled.

.. figure:: figures/total_spectrum.pdf
   :align: center
   :figclass: w
   :scale: 55%

   Total spectrum for all ions with an abundance greater than :math:`10^{-4}`, including the continuum, integrated over three temperatures, :math:`T=10^6,4\times10^6,10^7` K and at a constant density of :math:`n=10^9` :math:`\mathrm{cm}^{-3}`. A few of the transitions included in the spectrum are indicated by the respective ion and wavelength. :label:`totalspec`

Because of the need to perform calculations and aggregate data over a large range of ions, running :code:`ChiantiPy.spectrum()` can be very time consuming, particularly for large temperature/density ranges. The above code snippet takes approximately five minutes to execute on a modern desktop. To help mitigate this difficulty, ChiantiPy provides a parallelized version of the :code:`ChiantiPy.spectrum` module called :code:`ChiantiPy.mspectrum` [#]_ which takes advantage the :code:`multiprocessing` package and can help to speed up the calculation, particularly on machines with many cores. The interface to the parallelized code is largely the same as the serial version. 

.. [#] ChiantiPy provides an additional module :code:`ChiantiPy.ipymspectrum` to support parallelized spectrum calculations inside the Jupyter notebook and qtconsole.

Radiative Losses
#################
The radiative loss rate is an important quantity for calculating the energy loss in coronal plasmas, particularly in hydrodynamic simulations of coronal loops. The total radiative loss rate is given by,

.. math:: 
   \Lambda = \Lambda_{continuum} + \Lambda_{line}, \quad [\mathrm{erg}\,\mathrm{cm}^{3}\,\mathrm{s}^{-1}]

where 

.. math::
   :type: align 

   \Lambda_{line} =& \sum_{X}\Lambda_X = \sum_{X,k}\Lambda_{X_k} = \sum_{X,k,\lambda_{ij}}\Lambda_{X_{k,\lambda_{ij}}} \\
   =& \sum_{X,k,\lambda_{ij}}\mathrm{Ab}(X)X_k\frac{hc}{\lambda}A_{ij}n_jn_e^{-1},

is the contribution to the radiative losses summed over every element (:math:`X`), ion (:math:`X_k`) and transition (:math:`\lambda_{ij}`), and :math:`\Lambda_{continuum}` includes the free-free, free-bound, and two-photon continuum contributions to the radiative loss.

In ChiantiPy, the radiative loss rate can be calculated using the :code:`radLoss` module for a particular temperature and density range. To calculate the total radiative loss rate for all ions with an abundance greater than :math:`10^{-4}`,

.. code-block:: python

   import numpy as np
   import ChiantiPy.core as ch
   temperature = np.logspace(4,8,100)
   rl = ch.radLoss(temperature, 1e9, minAbund=1e-4)

Instantiating the :code:`radLoss` object automatically calculates the radiative loss rate and stores the total loss rate in :code:`rl.RadLoss['rate']`, in this case an array of length 100. If the continuum contributions are included (:code:`doContinuum` is :code:`True` by default), the free-free, free-bound, and two-photon components are stored in :code:`rl.FreeFreeLoss`, :code:`rl.FreeBoundLoss`, and :code:`rl.TwoPhotonLoss`, respectively. Ions with low abundances can be excluded with the :code:`minAbund` keyword argument which can speed up the calculation. A custom abundance dataset can also be set with the :code:`abundance` keyword. Note that the above calculation takes approximately 11 minutes on modern hardware. Fig. :ref:`radloss` shows the total radiative losses using the coronal abundances of :cite:`feldman_potential_1992` (solid) and the photospheric abundances of :cite:`asplund_chemical_2009` (dashed). The coronal abundance case is also broken down into the line emission, free-free, free-bound, and two-photon continuum components.

.. figure:: figures/rad_loss.pdf

   Combined radiative losses for all ions in the CHIANTI database for coronal abundances (solid) and photospheric abundances (dashed). The coronal abundance case is also broken down into the line emission and free-free, free-bound, and two-photon continuum components. In the coronal case, the minimum abundance for elements to be included in the calculation is :math:`10^{-4}` and :math:`10^{-6}` for the photospheric case. :label:`radloss`


Documentation, Testing, and Infrastructure
------------------------------------------
The ChiantiPy project has made an effort to embrace modern development practices when it comes to developing, documenting and releasing the ChiantiPy codebase. Like many open source projects started in the late 2000s, ChiantiPy was originally hosted on SourceForge, but has now moved its development entirely to `GitHub <https://github.com/chianti-atomic/ChiantiPy>`_. The SVN commit history is in the process of being migrated to GitHub as well. The move to GitHub has provided increased development transparency, ease of contribution, and better integration with third-party services.

An integral part of producing quality scientific code, particularly that meant for a large user base, is continually testing said code as improvements are made and features are added. For each merge into master as well as each pull request, a series of tests is run on `Travis CI <https://travis-ci.org/chianti-atomic/ChiantiPy>`_, a continuous integration service and that provides free and automated builds configured through GitHub webhooks. This allows each contribution to the codebase to be tested to ensure that these changes do not break the codebase in unexpected ways. Currently, ChiantiPy is tested on Python 2.7, 3.4, and 3.5, with full 3.6 support expected soon. Currently, the ChiantiPy package is installed in each of these environments and minimal set of tests of each core module is run along with documentation builds to ensure that Sphinx can generate the documentation. The actual module tests are currently quite sparse though one of the more pressing goals of the project is to increase test coverage of the core modules.

One of the most important parts of any codebase is the documentation. The ChiantiPy documentation is built using Sphinx and is `hosted on Read the Docs <http://chiantipy.readthedocs.io/en/latest/>`_. At each merge into the master branch, a new Read the Docs build is kicked off, ensuring that the ChiantiPy API documentation is never out of date with the most recent check in. In addition to the standard API documentation, the ChiantiPy Read the Docs page also provides a tutorial for using the various modules in ChiantiPy as well as a guide for those switching from the IDL version. 

ChiantiPy has benefited greatly from the `astropy-helpers package template <https://github.com/astropy/astropy-helpers>`_ provided by the Astropy collaboration :cite:`astropy_collaboration_astropy:_2013`. asropy-helpers provides boilerplate code for setting up documentation and testing frameworks which has allowed the package to adopt modern testing and documentation practices with little effort. 

Conclusion
-----------------------------------
In this paper, we have described the main capabilities of ChiantiPy, a package for astrophysical spectroscopy and an interface to the widely used and highly cited CHIANTI atomic database. ChiantiPy provides basic functions for reading the raw data as well as higher-level abstractions (e.g. the :code:`ion` class) for exploring the data and performing common calculations with them. ChiantiPy also provides modules for calculating continuum emission, synthesizing spectra, and calculating radiative loss curves. The project has recently made significant infrastructure improvements by moving development to GitHub, adding automatic documentation builds, and implementing a minimal test suite. Future improvements include the addition of unitful quantities throughout the codebase (e.g. the Astropy unit system) and increased test coverage.

References
----------


<|MERGE_RESOLUTION|>--- conflicted
+++ resolved
@@ -133,11 +133,7 @@
 
 Default values for the abundance and ionization equilibrium files as well as the units for wavelength (nm, :math:`\mathrm{\mathring{A}}`, or eV) and energy (ergs or photons) can be set in the users :code:`chiantirc` file, located in :code:`~/.chianti/chiantirc`. These settings are stored in :code:`ChiantiPy.tools.data.Defaults` and can be changed at anytime. 
 
-<<<<<<< HEAD
 Unless otherwise noted, all quantities are expressed in the cgs unit system, with the exception of wavelengths which are recorded in angstroms (:math:`\mathrm{\mathring{A}}`). As discussed above, some energies in the CHIANTI atomic database, particularly those pertaining to levels in an atom, are stored in :math:`\mathrm{cm}^{-1}` for convenience (i.e. with :math:`h=c=1`, a common convention in atomic physics). Results of any calculation in ChiantiPy will always be returned in cgs (unless explicitly stated in the :code:`chiantirc` file, e.g. photons instead of ergs).
-=======
-Unless otherwise noted, all quantities are expressed in the cgs unit system, with the exception of wavelengths which are recorded in angstroms (:math:`\mathrm{\mathring{A}}`). As discussed above, some energies in the CHIANTI atomic database, particularly those pertaining to levels in an atom, are be stored in :math:`\mathrm{cm}^{-1}` for convenience (i.e. with :math:`h=c=1`, a common convention in atomic physics). Results of any calculation in ChiantiPy will always be returned in cgs (unless explicitly stated in the :code:`chiantirc` file, e.g. photons instead of ergs).
->>>>>>> b80a0b4e
 
 Common Calculations and API
 ---------------------------
