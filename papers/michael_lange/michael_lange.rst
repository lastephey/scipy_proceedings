--- conflicted
+++ resolved
@@ -470,16 +470,10 @@
   :code:`v.backward`.  In addition to that, the :code:`Operator` is
   forced to reverse its internal time loop by providing the argument
   :code:`time_axis=Backward`
-<<<<<<< HEAD
 * Since the acoustic wave equation is self-adjoint without dampening, 
-  the only change required in the governing equation is to the adjoint 
-  of the dampening term :code:`eta * u.dt`. The first derivative is an 
-  antisymmetric operator and its adjoint minus itself.
-=======
-* Since the acoustic wave equation is self-adjoint, the only change
-  required in the governing equation is to invert the sign of the dampening term
-  :code:`eta * u.dt`.
->>>>>>> 2368cfb0
+  the only change required in the governing equation is to invert the
+  sign of the dampening term :code:`eta * u.dt`. The first derivative
+  is an antisymmetric operator and its adjoint minus itself.
 
 Moreover, the role of the sparse point objects has now switched:
 Instead of injecting the source term, we are now injecting the
